--- conflicted
+++ resolved
@@ -22,20 +22,6 @@
 """ This file defines some basic types which might be useful for many
 OS's
 """
-<<<<<<< HEAD
-import struct, socket
-
-import volatility.obj as obj
-import volatility.debug as debug #pylint: disable-msg=W0611
-import volatility.constants as constants
-import volatility.plugins.overlays.native_types as native_types
-import volatility.utils as utils
-
-class String(obj.BaseObject):
-    """Class for dealing with Strings"""
-    def __init__(self, theType, offset, vm = None, encoding = 'ascii',
-                 length = 1, parent = None, profile = None, **kwargs):
-=======
 import copy
 import datetime
 import logging
@@ -66,7 +52,6 @@
               checking for null terminations (Pure character array).
         """
         super(String, self).__init__(**kwargs)
->>>>>>> a06f8763
 
         ## Allow length to be a callable:
         if callable(length):
@@ -75,13 +60,6 @@
         self.term = term
         self.length = int(length)
 
-<<<<<<< HEAD
-        self.length = length
-        self.encoding = encoding
-
-        ## length must be an integer
-        obj.BaseObject.__init__(self, theType, offset, vm, parent = parent, profile = profile, **kwargs)
-=======
     def startswith(self, other):
         return str(self).startswith(other)
 
@@ -96,67 +74,17 @@
 
     def write(self, data):
         return self.obj_vm.write(self.obj_offset, data)
->>>>>>> a06f8763
-
-    def proxied(self, name): #pylint: disable-msg=W0613
+
+    def proxied(self, name):
         """ Return an object to be proxied """
         return self.v()
 
-<<<<<<< HEAD
-    def v(self):
-        """
-        Use zread to help emulate reading null-terminated C
-        strings across page boundaries.
-
-        @returns: If all bytes are available, return the full string
-        as a raw byte buffer. If the end of the string is in a page
-        that isn't available, return as much of the string as possible,
-        padded with nulls to the string's length.
-
-        If the string length is 0, vtop() fails, or the physical addr
-        of the string is not valid, return NoneObject.
-
-        Note: to get a null terminated string, use the __str__ method.
-        """
-        result = self.obj_vm.zread(self.obj_offset, self.length)
-        if not result:
-            return obj.NoneObject("Cannot read string length {0} at {1:#x}".format(self.length, self.obj_offset))
-        return result
-
-    def __len__(self):
-        """This returns the length of the string"""
-        return len(unicode(self))
-
-    def __str__(self):
-        """
-        This function ensures that we always return a string from the __str__ method.
-        Any unusual/unicode characters in the input are replaced with ?.
-
-        Note: this effectively masks the NoneObject alert from .v()
-        """
-        return unicode(self).encode('ascii', 'replace') or ""
-
-    def __unicode__(self):
-        """ This function returns the unicode encoding of the data retrieved by .v()
-            Any unusual characters in the input are replaced with \ufffd.
-        """
-        return self.v().decode(self.encoding, 'replace').split("\x00", 1)[0] or u''
-
-    def __format__(self, formatspec):
-        return format(self.__str__(), formatspec)
-=======
     def __str__(self):
         # Remove any null termination chars.
         return self.v().rstrip("\x00")
 
     def __unicode__(self):
         return self.v().decode("utf8", "replace").split("\x00")[0] or u""
->>>>>>> a06f8763
-
-    def __cmp__(self, other):
-        if str(self) == other:
-            return 0
-        return -1 if str(self) < other else 1
 
     def __add__(self, other):
         """Set up mappings for concat"""
@@ -166,8 +94,6 @@
         """Set up mappings for reverse concat"""
         return other + str(self)
 
-<<<<<<< HEAD
-=======
     def __eq__(self, other):
         return unicode(self) == utils.SmartUnicode(other)
 
@@ -225,36 +151,23 @@
                           data.encode(self.encoding, "ignore"))
 
 
->>>>>>> a06f8763
 class Flags(obj.NativeType):
     """ This object decodes each flag into a string """
     ## This dictionary maps a string mask name to an integer mask.
     maskmap = None
 
-<<<<<<< HEAD
-    def __init__(self, theType = None, offset = 0, vm = None, parent = None,
-                 bitmap = None, maskmap = None, target = "unsigned long",
-                 **kwargs):
-        self.bitmap = bitmap or {}
-=======
     def __init__(self, bitmap = None, maskmap = None, target = "unsigned long",
                  **kwargs):
         super(Flags, self).__init__(**kwargs)
->>>>>>> a06f8763
         self.maskmap = maskmap or {}
         if bitmap:
             for k, v in bitmap.items():
                 self.maskmap[k] = 1 << v
 
-<<<<<<< HEAD
-        self.target_obj = obj.Object(target, offset = offset, vm = vm, parent = parent)
-        obj.NativeType.__init__(self, theType, offset, vm, parent, **kwargs)
-=======
         self.target = target
         self.target_obj = self.obj_profile.Object(
             target, offset=self.obj_offset, vm=self.obj_vm,
             context=self.obj_context)
->>>>>>> a06f8763
 
     def v(self, vm=None):
         return self.target_obj.v(vm=vm)
@@ -282,37 +195,10 @@
 
         return self.v() & mask
 
-<<<<<<< HEAD
-class IpAddress(obj.NativeType):
-    """Provides proper output for IpAddress objects"""
-
-    def __init__(self, theType, offset, vm, **kwargs):
-        obj.NativeType.__init__(self, theType, offset, vm, format_string = vm.profile.native_types['unsigned long'][1], **kwargs)
-
-    def v(self):
-        return utils.inet_ntop(socket.AF_INET, struct.pack("<I", obj.NativeType.v(self)))
-
-class Ipv6Address(obj.NativeType):
-    """Provides proper output for Ipv6Address objects"""
-    def __init__(self, theType, offset, vm, **kwargs):
-        obj.NativeType.__init__(self, theType, offset, vm, format_string = "16s", **kwargs)
-
-    def v(self):
-        return utils.inet_ntop(socket.AF_INET6, obj.NativeType.v(self))
-=======
->>>>>>> a06f8763
 
 class Enumeration(obj.NativeType):
     """Enumeration class for handling multiple possible meanings for a single value"""
 
-<<<<<<< HEAD
-    def __init__(self, theType = None, offset = 0, vm = None, parent = None,
-                 choices = None, target = "unsigned long", **kwargs):
-        self.choices = choices or {}
-        self.target = target
-        self.target_obj = obj.Object(target, offset = offset, vm = vm, parent = parent)
-        obj.NativeType.__init__(self, theType, offset, vm, parent, **kwargs)
-=======
     def __init__(self, choices = None, target="unsigned long", value=None,
                  default=None, target_args={}, **kwargs):
         super(Enumeration, self).__init__(**kwargs)
@@ -323,7 +209,6 @@
         self.default = default
         if callable(value):
             value = value(self.obj_parent)
->>>>>>> a06f8763
 
         self.value = value
         if value is None:
@@ -350,59 +235,6 @@
         if isinstance(other, (int, long)):
             return self.v() == other
 
-<<<<<<< HEAD
-
-class VOLATILITY_MAGIC(obj.CType):
-    """Class representing a VOLATILITY_MAGIC namespace
-    
-       Needed to ensure that the address space is not verified as valid for constants
-    """
-    def __init__(self, theType, offset, vm, **kwargs):
-        try:
-            obj.CType.__init__(self, theType, offset, vm, **kwargs)
-        except obj.InvalidOffsetError:
-            # The exception will be raised before this point,
-            # so we must finish off the CType's __init__ ourselves
-            self.__initialized = True
-
-
-class VolatilityDTB(obj.VolatilityMagic):
-
-    def generate_suggestions(self):
-        offset = 0
-        data = self.obj_vm.read(offset, constants.SCAN_BLOCKSIZE)
-        while data:
-            found = data.find(str(self.obj_parent.DTBSignature), 0)
-            while found >= 0:
-                proc = obj.Object("_EPROCESS", offset = offset + found,
-                                  vm = self.obj_vm)
-                if 'Idle' in proc.ImageFileName.v():
-                    yield proc.Pcb.DirectoryTableBase.v()
-                found = data.find(str(self.obj_parent.DTBSignature), found + 1)
-
-            offset += len(data)
-            data = self.obj_vm.read(offset, constants.SCAN_BLOCKSIZE)
-
-class BasicObjectClasses(obj.ProfileModification):
-
-    def modification(self, profile):
-        profile.object_classes.update({
-            'String': String,
-            'Flags': Flags,
-            'Enumeration': Enumeration,
-            'VOLATILITY_MAGIC': VOLATILITY_MAGIC,
-            'VolatilityDTB': VolatilityDTB,
-            })
-
-
-### DEPRECATED FEATURES ###
-#
-# These are due from removal after version 2.2,
-# please do not rely upon them
-
-x86_native_types_32bit = native_types.x86_native_types
-x86_native_types_64bit = native_types.x64_native_types
-=======
         # Search the choices.
         for k, v in self.choices.iteritems():
             if v == other:
@@ -897,5 +729,4 @@
             })
 
         self.add_constants(default_text_encoding="utf-16-le")
-        self.add_overlay(common_overlay)
->>>>>>> a06f8763
+        self.add_overlay(common_overlay)